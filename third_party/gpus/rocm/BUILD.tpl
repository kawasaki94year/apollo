load("@bazel_skylib//:bzl_library.bzl", "bzl_library")

licenses(["restricted"])  # MPL2, portions GPL v3, LGPL v3, BSD-like

package(default_visibility = ["//visibility:public"])

config_setting(
    name = "using_hipcc",
    values = {
        "define": "using_rocm_hipcc=true",
    },
)

# Equivalent to using_clang && -c opt
config_setting(
    name = "using_clang_opt",
    values = {
        "define": "using_hip_clang=true",
        "compilation_mode": "opt",
    },
)

# TODO(emankov): Uncomment rocm/rocm_config.h after setting it up in rocm_configure.bzl
cc_library(
    name = "rocm_headers",
    hdrs = [
#       "rocm/rocm_config.h",
        %{rocm_headers}
    ],
    includes = [
        ".",
        "rocm/include",
    ],
    visibility = ["//visibility:public"],
)

cc_library(
    name = "hip",
    srcs = ["rocm/lib/%{hip_lib}"],
    data = ["rocm/lib/%{hip_lib}"],
    includes = [
        ".",
        "rocm/include",
    ],
    linkstatic = 1,
    visibility = ["//visibility:public"],
)

cc_library(
    name = "miopen",
    srcs = ["rocm/lib/%{miopen_lib}"],
    data = ["rocm/lib/%{miopen_lib}"],
    includes = [
        ".",
        "rocm/include",
    ],
    linkstatic = 1,
    visibility = ["//visibility:public"],
)

cc_library(
    name = "rocm",
    visibility = ["//visibility:public"],
    deps = [
        ":rocm_headers",
        ":hip",
        ":hipblas",
        ":miopen",
    ],
)

bzl_library(
    name = "build_defs_bzl",
    srcs = ["build_defs.bzl"],
)

cc_library(
    name = "hipblas",
    srcs = ["rocm/lib/%{hipblas_lib}"],
    data = ["rocm/lib/%{hipblas_lib}"],
)

<<<<<<< HEAD
cc_library(
    name = "rpp",
    includes = [
        "./rpp/include",
    ],
    linkopts = [
        "-L/opt/rocm/rpp/lib",
        "-lamd_rpp",
    ],
)

bzl_library(
    name = "build_defs_bzl",
    srcs = ["build_defs.bzl"],
    deps = [
        "@bazel_skylib//lib:selects",
=======
filegroup(
    name = "rocm_root",
    srcs = [
        "rocm/bin/clang-offload-bundler",
>>>>>>> e8d45618
    ],
)

%{copy_rules}<|MERGE_RESOLUTION|>--- conflicted
+++ resolved
@@ -80,7 +80,6 @@
     data = ["rocm/lib/%{hipblas_lib}"],
 )
 
-<<<<<<< HEAD
 cc_library(
     name = "rpp",
     includes = [
@@ -97,12 +96,11 @@
     srcs = ["build_defs.bzl"],
     deps = [
         "@bazel_skylib//lib:selects",
-=======
+
 filegroup(
     name = "rocm_root",
     srcs = [
         "rocm/bin/clang-offload-bundler",
->>>>>>> e8d45618
     ],
 )
 
