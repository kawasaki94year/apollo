--- conflicted
+++ resolved
@@ -33,8 +33,6 @@
 using apollo::common::VehicleState;
 using apollo::common::Status;
 using apollo::common::ErrorCode;
-
-const double GRA_ACC = 9.8;
 
 const double GRA_ACC = 9.8;
 
@@ -216,17 +214,10 @@
   }
 
   double acceleration_cmd =
-<<<<<<< HEAD
-      acceleration_cmd_closeloop + debug->preview_acceleration_reference() + \
-      digital_filter_acceleration_.Filter(GRA_ACC \
-              * std::sin(vehicle_state_.pitch()));
-      debug->set_is_full_stop(false);
-=======
       acceleration_cmd_closeloop + debug->preview_acceleration_reference() +
       digital_filter_pitch_angle_.Filter(
           GRA_ACC * std::sin(VehicleState::instance()->pitch()));
   debug->set_is_full_stop(false);
->>>>>>> 265556fa
   if (std::abs(debug->preview_acceleration_reference()) <=
           FLAGS_max_acceleration_when_stopped &&
       std::abs(debug->preview_speed_reference()) <=
@@ -285,11 +276,7 @@
   cmd->set_throttle(throttle_cmd);
   cmd->set_brake(brake_cmd);
 
-<<<<<<< HEAD
-  if (std::abs(vehicle_state_.linear_velocity()) <=
-=======
   if (std::abs(VehicleState::instance()->linear_velocity()) <=
->>>>>>> 265556fa
           FLAGS_max_abs_speed_when_stopped ||
       chassis->gear_location() == trajectory_message_->gear() ||
       chassis->gear_location() == canbus::Chassis::GEAR_NEUTRAL) {
