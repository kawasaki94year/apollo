/******************************************************************************
 * Copyright 2018 The Apollo Authors. All Rights Reserved.
 *
 * Licensed under the Apache License, Version 2.0 (the "License");
 * you may not use this file except in compliance with the License.
 * You may obtain a copy of the License at
 *
 * http://www.apache.org/licenses/LICENSE-2.0
 *
 * Unless required by applicable law or agreed to in writing, software
 * distributed under the License is distributed on an "AS IS" BASIS,
 * WITHOUT WARRANTIES OR CONDITIONS OF ANY KIND, either express or implied.
 * See the License for the specific language governing permissions and
 * limitations under the License.
 *****************************************************************************/

#include "modules/prediction/common/prediction_system_gflags.h"

#include <limits>

// System gflags
DEFINE_string(prediction_module_name, "prediction",
              "Default prediction module name");
DEFINE_string(prediction_conf_file,
              "/apollo/modules/prediction/conf/prediction_conf.pb.txt",
              "Default conf file for prediction");
DEFINE_string(prediction_adapter_config_filename,
              "/apollo/modules/prediction/conf/adapter.conf",
              "Default conf file for prediction");
DEFINE_string(prediction_data_dir,
              "/apollo/modules/prediction/data/prediction/",
              "Prefix of files to store feature data");
DEFINE_string(offline_feature_proto_file_name, "",
              "The bin file including a series of feature proto messages");
DEFINE_string(output_filename, "", "The filename for offline process.");
DEFINE_string(extract_feature_type, "",
              "The extract feature type, either cruise or junction");

DEFINE_bool(prediction_test_mode, false, "Set prediction to test mode");
DEFINE_double(
    prediction_test_duration, std::numeric_limits<double>::infinity(),
    "The runtime duration in test mode (in seconds). Negative value will not "
    "restrict the runtime duration.");

DEFINE_string(
    prediction_offline_bags, "",
    "a list of bag files or directories for offline mode. The items need to be "
    "separated by colon ':'.  If this value is not set, the prediction module "
    "will use the listen to published ros topic mode.");
DEFINE_int32(prediction_offline_mode, 0,
             "0: online mode, no dump file"
             "1: dump feature proto to feature.*.bin"
             "2: dump data for learning to datalearn.*.bin"
             "3: dump predicted trajectory to predict_result.*.bin"
             "4: dump frame environment info to frame_env.*.bin"
             "5: dump data for tuning to datatuning.*.bin");
DEFINE_bool(enable_multi_thread, true, "If enable multi-thread.");
DEFINE_int32(max_thread_num, 8, "Maximal number of threads.");
DEFINE_int32(max_caution_thread_num, 2,
             "Maximal number of threads for caution obstacles.");
DEFINE_bool(enable_async_draw_base_image, true,
            "If enable async to draw base image");
DEFINE_bool(use_cuda, true, "If use cuda for torch.");

// Bag replay timestamp gap
DEFINE_double(replay_timestamp_gap, 10.0,
              "Max timestamp gap for rosbag replay");
DEFINE_int32(max_num_dump_feature, 10000, "Max number of features to dump");
DEFINE_int32(max_num_dump_dataforlearn, 5000,
             "Max number of dataforlearn to dump");

// Submodules
DEFINE_bool(use_lego, false, "If use lego architecture");
DEFINE_string(container_topic_name, "/apollo/prediction/container",
              "Container topic name");
DEFINE_string(adccontainer_topic_name, "/apollo/prediction/adccontainer",
              "ADC Container topic name");
DEFINE_string(evaluator_topic_name, "/apollo/prediction/evaluator",
              "Evaluator topic name");
DEFINE_string(container_submodule_name, "container_submodule",
              "Container submodule name");
DEFINE_string(evaluator_submodule_name, "evaluator_submodule",
              "Evaluator submodule name");
DEFINE_string(perception_obstacles_topic_name,
              "/apollo/prediction/perception_obstacles",
              "Internal topic of perception obstacles");

// VectorNet
DEFINE_string(prediction_target_file, "/apollo/data/train/test.pb.txt",
              "VectorNet target pb file name");
<<<<<<< HEAD
=======
DEFINE_string(world_coordinate_file, "/apollo/data/world_coord.bin",
              "VectorNet world coordinate file name");
DEFINE_string(prediction_target_dir, "/apollo/data/train/",
              "VectorNet target dir");
>>>>>>> 3e7bf35a
DEFINE_double(obstacle_x, 0.0, "obstacle position x");
DEFINE_double(obstacle_y, 0.0, "obstacle position y");
DEFINE_double(obstacle_phi, 0.0, "obstacle heading phi");
DEFINE_double(road_distance, 141.4,
              "road distance within which the points are got");
DEFINE_double(point_distance, 5.0,
              "sampling distance of two points");<|MERGE_RESOLUTION|>--- conflicted
+++ resolved
@@ -88,13 +88,10 @@
 // VectorNet
 DEFINE_string(prediction_target_file, "/apollo/data/train/test.pb.txt",
               "VectorNet target pb file name");
-<<<<<<< HEAD
-=======
 DEFINE_string(world_coordinate_file, "/apollo/data/world_coord.bin",
               "VectorNet world coordinate file name");
 DEFINE_string(prediction_target_dir, "/apollo/data/train/",
               "VectorNet target dir");
->>>>>>> 3e7bf35a
 DEFINE_double(obstacle_x, 0.0, "obstacle position x");
 DEFINE_double(obstacle_y, 0.0, "obstacle position y");
 DEFINE_double(obstacle_phi, 0.0, "obstacle heading phi");
