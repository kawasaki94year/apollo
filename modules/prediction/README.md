# Prediction

## Introduction
The Prediction module studies and predicts the behavior of all the obstacles detected by the perception module.
Prediction receives obstacle data along with basic perception information including positions, headings, velocities, accelerations, and then generates predicted trajectories with probabilities for those obstacles. The prediction module is composed of four sub-modules:  **Container**, **Scenario**, **Evaluator** and **Predictor**. 


```
Note:
The Prediction module only predicts the behavior of obstacles and not the EGO car. The Planning module plans the trajectory of the EGO car.
```

### Container

Container stores input data from subscribed channels. Current supported
inputs are **_perception obstacles_**, **_vehicle localization_** and **_vehicle planning_**.

### Scenario

The Scenario sub-module analyzes scenarios that includes the ego vehicle.
Currently, we have two defined scenarios:

- **Cruise** : this scenario includes Lane keeping and following
- **Junction** : this scenario involves junctions. Junctions can either have traffic lights and/or STOP signs. 

we also have three defined types of obstacle priority:

- **Ignore**: these obstacles will not affect the ego car's trajectory and can be safely ignored (E.g. the obstacle is too far away)
- **Caution**: these obstacles have a high possibility of interacting with the ego car
- **Normal**: the obstacles that do not fall under ignore or caution are placed by default under normal


### Evaluator

The Evaluator predicts path and speed separately for any given obstacle.
An evaluator evaluates a path by outputting a probability for it (lane
sequence) using the given model stored in _prediction/data/_.

The list of available evaluators include:

* **Cost evaluator**: probability is calculated by a set of cost functions

* **MLP evaluator**: probability is calculated using an MLP model

* **RNN evaluator**: probability is calculated using an RNN model

* **Cruise MLP + CNN-1d evaluator**: probability is calculated using a mix of MLP and CNN-1d models for the cruise scenario

* **Junction MLP evaluator**: probability is calculated using an MLP model for junction scenario

* **Junction Map evaluator**: probability is calculated using an semantic map-based CNN model for junction scenario. This evaluator was created for caution level obstacles

* **Social Interaction evaluator**: this model is used for pedestrians, for short term trajectory prediction. It uses social LSTM. This evaluator was created for caution level obstacles

* **Semantic LSTM evaluator**: this evaluator is used in the new Caution Obstacle model to generate short term trajectory points which are calculated using CNN and LSTM. Both vehicles and pedestrians are using this same model, but with different parameters

* **Vectornet LSTM evaluator**: this evaluator is used in place of Semantic LSTM evaluator to generate short term trajectory points for "Caution" tagged obstacles. 

<<<<<<< HEAD
* **Jointly prediction planning evaluator**: this evaluator is used in the new Interactive Obstacle(vehicle-type) model to generate short term trajectory points which are calculated using Vectornet and LSTM. By considering ADC's trajectory info, the obstacle trajectory prediction can be more accurate under interaction scenario. Please refer [jointly prediction planning evaluator](https://github.com/ApolloAuto/apollo/blob/master/docs/07_Prediction/jointly_prediction_planning_evaluator.md).
=======
* **Jointly prediction planning evaluator**: this evaluator is used in the new Interactive Obstacle(vehicle-type) model to generate short term trajectory points which are calculated using Vectornet and LSTM. By considering ADC's trajectory info, the obstacle trajectory prediction can be more accurate under interaction scenario.
>>>>>>> 03e6dddc

### Predictor

Predictor generates predicted trajectories for obstacles. Currently, the supported predictors include:

* **Empty**: obstacles have no predicted trajectories
* **Single lane**: Obstacles move along a single lane in highway navigation mode. Obstacles not on lane will be ignored.
* **Lane sequence**: obstacle moves along the lanes
* **Move sequence**: obstacle moves along the lanes by following its kinetic pattern
* **Free movement**: obstacle moves freely
* **Regional movement**: obstacle moves in a possible region
* **Junction**: Obstacles move toward junction exits with high probabilities
* **Interaction predictor**: compute the likelihood to create posterior prediction results after all evaluators have run. This predictor was created for caution level obstacles
* **Extrapolation predictor**: extends the Semantic LSTM evaluator's results to create an 8 sec trajectory.

## Structure

```
├── prediction
    ├── common                  // common code        
    ├── conf                    // configuration folder   
    ├── container               // container sub-module
    │   ├── adc_trajectory   
    │   ├── obstacles 
    │   ├── pose   
    │   └── storytelling              
    ├── dag                     // module startup file     
    ├── data                    // module configuration parameters
    ├── evaluator               // evaluator sub-module
    │   ├── cyclist   
    │   ├── model_manager 
    │   ├── pedestrian
    │   ├── vehicle     
    │   └── warm_up            
    ├── images                  // demo images
    ├── launch                  // launch file
    ├── network                 // network code
    ├── pipeline                // VectorNet code
    ├── predictor               // predictor sub-module
    │   ├── empty   
    │   ├── extrapolation 
    │   ├── free_move
    │   ├── interaction   
    │   ├── junction 
    │   ├── lane_sequence  
    │   ├── move_sequence   
    │   ├── sequence    
    │   └── single_lane            
    ├── proto                   // configuration proto file
    ├── scenario                // scenario sub-module
    │   ├── analyzer   
    │   ├── feature_extractor 
    │   ├── interaction_filter
    │   ├── prioritization   
    │   ├── right_of_way   
    │   └── scenario_features            
    ├── submodules              // manage evaluator and predictor submodules
    ├── testdata                // test data
    ├── BUILD                   // compile file
    ├── cyberfile.xml           // package management file
    ├── prediction_component.cc //component entrance
    ├── prediction_component.h   
    └── prediction_component_test.cc
    
```

## Modules

### PredictionComponent

#### Input

| Name    | Type                                             | Description         |
| ------- | ------------------------------------------------ | ------------------- |
| `frame` | `apollo::perception::PerceptionObstacles` | Obstacle message |


#### Output

| Name    | Type                                             | Description                    |
| ------- | ------------------------------------------------ | ------------------------------ |
| `frame` | `apollo::prediction::PredictionObstacles` | Obstacle prediction message |

#### How to use

1. Modify the `modules/prediction/dag/prediction.dag`

- config\_file_path: path of config file
- flag\_file_path: path of flag file
- reader channel: the name of input channel

2. Modify the `modules/prediction/conf/prediction_conf.pb.txt`

- topic\_conf: the name of different topic
  - xxx\_topic_name： the name of xxx topic
- evaluator\_model_conf: the conf of different evaluator model
  - evaluator\_type: SEMANTIC\_LSTM_EVALUATOR
  - obstacle_type:  PEDESTRIAN, VEHICLE
  - backend: GPU, CPU 
  - priority: priority of model
  - type: SemanticLstmPedestrianGpuTorch, SemanticLstmVehicleGpuTorch ...

- obstacle\_conf: the conf of different obstacle
  - obstacle\_type: VEHICLE, PEDESTRIAN, BICYCLE, UNKNOWN
  - obstacle\_status: ON\_LANE, OFF\_LANE, IN\_JUNCTION, MOVING
  - interactive\_tag: INTERACTION
  - priority\_type: CAUTION, NORMAL,IGNORE
  - evaluator\_type: VECTORNET\_EVALUATOR, CRUISE\_MLP_EVALUATOR ...
  - predictor\_type: EXTRAPOLATION\_PREDICTOR, MOVE_SEQUENCE\_PREDICTOR ...

3. start the prediction component

```bash
cyber_launch start modules/prediction/launch/prediction.launch
```

## Reference

1. [Xu K, Xiao X, Miao J, Luo Q. "Data Driven Prediction Architecture for Autonomous Driving and its Application on Apollo Platform." *arXiv preprint arXiv:2006.06715.* ](https://arxiv.org/pdf/2006.06715.pdf)<|MERGE_RESOLUTION|>--- conflicted
+++ resolved
@@ -1,9 +1,9 @@
 # Prediction
 
 ## Introduction
+
 The Prediction module studies and predicts the behavior of all the obstacles detected by the perception module.
-Prediction receives obstacle data along with basic perception information including positions, headings, velocities, accelerations, and then generates predicted trajectories with probabilities for those obstacles. The prediction module is composed of four sub-modules:  **Container**, **Scenario**, **Evaluator** and **Predictor**. 
-
+Prediction receives obstacle data along with basic perception information including positions, headings, velocities, accelerations, and then generates predicted trajectories with probabilities for those obstacles. The prediction module is composed of four sub-modules: **Container**, **Scenario**, **Evaluator** and **Predictor**.
 
 ```
 Note:
@@ -21,14 +21,13 @@
 Currently, we have two defined scenarios:
 
 - **Cruise** : this scenario includes Lane keeping and following
-- **Junction** : this scenario involves junctions. Junctions can either have traffic lights and/or STOP signs. 
+- **Junction** : this scenario involves junctions. Junctions can either have traffic lights and/or STOP signs.
 
 we also have three defined types of obstacle priority:
 
 - **Ignore**: these obstacles will not affect the ego car's trajectory and can be safely ignored (E.g. the obstacle is too far away)
 - **Caution**: these obstacles have a high possibility of interacting with the ego car
 - **Normal**: the obstacles that do not fall under ignore or caution are placed by default under normal
-
 
 ### Evaluator
 
@@ -38,93 +37,87 @@
 
 The list of available evaluators include:
 
-* **Cost evaluator**: probability is calculated by a set of cost functions
+- **Cost evaluator**: probability is calculated by a set of cost functions
 
-* **MLP evaluator**: probability is calculated using an MLP model
+- **MLP evaluator**: probability is calculated using an MLP model
 
-* **RNN evaluator**: probability is calculated using an RNN model
+- **RNN evaluator**: probability is calculated using an RNN model
 
-* **Cruise MLP + CNN-1d evaluator**: probability is calculated using a mix of MLP and CNN-1d models for the cruise scenario
+- **Cruise MLP + CNN-1d evaluator**: probability is calculated using a mix of MLP and CNN-1d models for the cruise scenario
 
-* **Junction MLP evaluator**: probability is calculated using an MLP model for junction scenario
+- **Junction MLP evaluator**: probability is calculated using an MLP model for junction scenario
 
-* **Junction Map evaluator**: probability is calculated using an semantic map-based CNN model for junction scenario. This evaluator was created for caution level obstacles
+- **Junction Map evaluator**: probability is calculated using an semantic map-based CNN model for junction scenario. This evaluator was created for caution level obstacles
 
-* **Social Interaction evaluator**: this model is used for pedestrians, for short term trajectory prediction. It uses social LSTM. This evaluator was created for caution level obstacles
+- **Social Interaction evaluator**: this model is used for pedestrians, for short term trajectory prediction. It uses social LSTM. This evaluator was created for caution level obstacles
 
-* **Semantic LSTM evaluator**: this evaluator is used in the new Caution Obstacle model to generate short term trajectory points which are calculated using CNN and LSTM. Both vehicles and pedestrians are using this same model, but with different parameters
+- **Semantic LSTM evaluator**: this evaluator is used in the new Caution Obstacle model to generate short term trajectory points which are calculated using CNN and LSTM. Both vehicles and pedestrians are using this same model, but with different parameters
 
-* **Vectornet LSTM evaluator**: this evaluator is used in place of Semantic LSTM evaluator to generate short term trajectory points for "Caution" tagged obstacles. 
+- **Vectornet LSTM evaluator**: this evaluator is used in place of Semantic LSTM evaluator to generate short term trajectory points for "Caution" tagged obstacles.
 
-<<<<<<< HEAD
-* **Jointly prediction planning evaluator**: this evaluator is used in the new Interactive Obstacle(vehicle-type) model to generate short term trajectory points which are calculated using Vectornet and LSTM. By considering ADC's trajectory info, the obstacle trajectory prediction can be more accurate under interaction scenario. Please refer [jointly prediction planning evaluator](https://github.com/ApolloAuto/apollo/blob/master/docs/07_Prediction/jointly_prediction_planning_evaluator.md).
-=======
-* **Jointly prediction planning evaluator**: this evaluator is used in the new Interactive Obstacle(vehicle-type) model to generate short term trajectory points which are calculated using Vectornet and LSTM. By considering ADC's trajectory info, the obstacle trajectory prediction can be more accurate under interaction scenario.
->>>>>>> 03e6dddc
-
-### Predictor
+- **Jointly prediction planning evaluator**: this evaluator is used in the new Interactive Obstacle(vehicle-type) model to generate short term trajectory points which are calculated using Vectornet and LSTM. By considering ADC's trajectory info, the obstacle trajectory prediction can be more accurate under interaction scenario. Please refer [jointly prediction planning evaluator](https://github.com/ApolloAuto/apollo/blob/master/docs/07_Prediction/jointly_prediction_planning_evaluator.md).
 
 Predictor generates predicted trajectories for obstacles. Currently, the supported predictors include:
 
-* **Empty**: obstacles have no predicted trajectories
-* **Single lane**: Obstacles move along a single lane in highway navigation mode. Obstacles not on lane will be ignored.
-* **Lane sequence**: obstacle moves along the lanes
-* **Move sequence**: obstacle moves along the lanes by following its kinetic pattern
-* **Free movement**: obstacle moves freely
-* **Regional movement**: obstacle moves in a possible region
-* **Junction**: Obstacles move toward junction exits with high probabilities
-* **Interaction predictor**: compute the likelihood to create posterior prediction results after all evaluators have run. This predictor was created for caution level obstacles
-* **Extrapolation predictor**: extends the Semantic LSTM evaluator's results to create an 8 sec trajectory.
+- **Empty**: obstacles have no predicted trajectories
+- **Single lane**: Obstacles move along a single lane in highway navigation mode. Obstacles not on lane will be ignored.
+- **Lane sequence**: obstacle moves along the lanes
+- **Move sequence**: obstacle moves along the lanes by following its kinetic pattern
+- **Free movement**: obstacle moves freely
+- **Regional movement**: obstacle moves in a possible region
+- **Junction**: Obstacles move toward junction exits with high probabilities
+- **Interaction predictor**: compute the likelihood to create posterior prediction results after all evaluators have run. This predictor was created for caution level obstacles
+- **Extrapolation predictor**: extends the Semantic LSTM evaluator's results to create an 8 sec trajectory.
 
 ## Structure
 
 ```
 ├── prediction
-    ├── common                  // common code        
-    ├── conf                    // configuration folder   
+    ├── common                  // common code
+    ├── conf                    // configuration folder
     ├── container               // container sub-module
-    │   ├── adc_trajectory   
-    │   ├── obstacles 
-    │   ├── pose   
-    │   └── storytelling              
-    ├── dag                     // module startup file     
+    │   ├── adc_trajectory
+    │   ├── obstacles
+    │   ├── pose
+    │   └── storytelling
+    ├── dag                     // module startup file
     ├── data                    // module configuration parameters
     ├── evaluator               // evaluator sub-module
-    │   ├── cyclist   
-    │   ├── model_manager 
+    │   ├── cyclist
+    │   ├── model_manager
     │   ├── pedestrian
-    │   ├── vehicle     
-    │   └── warm_up            
+    │   ├── vehicle
+    │   └── warm_up
     ├── images                  // demo images
     ├── launch                  // launch file
     ├── network                 // network code
     ├── pipeline                // VectorNet code
     ├── predictor               // predictor sub-module
-    │   ├── empty   
-    │   ├── extrapolation 
+    │   ├── empty
+    │   ├── extrapolation
     │   ├── free_move
-    │   ├── interaction   
-    │   ├── junction 
-    │   ├── lane_sequence  
-    │   ├── move_sequence   
-    │   ├── sequence    
-    │   └── single_lane            
+    │   ├── interaction
+    │   ├── junction
+    │   ├── lane_sequence
+    │   ├── move_sequence
+    │   ├── sequence
+    │   └── single_lane
     ├── proto                   // configuration proto file
     ├── scenario                // scenario sub-module
-    │   ├── analyzer   
-    │   ├── feature_extractor 
+    │   ├── analyzer
+    │   ├── feature_extractor
     │   ├── interaction_filter
-    │   ├── prioritization   
-    │   ├── right_of_way   
-    │   └── scenario_features            
+    │   ├── prioritization
+    │   ├── right_of_way
+    │   └── scenario_features
     ├── submodules              // manage evaluator and predictor submodules
     ├── testdata                // test data
     ├── BUILD                   // compile file
     ├── cyberfile.xml           // package management file
     ├── prediction_component.cc //component entrance
-    ├── prediction_component.h   
+    ├── prediction_component.h
     └── prediction_component_test.cc
-    
+
 ```
 
 ## Modules
@@ -133,43 +126,43 @@
 
 #### Input
 
-| Name    | Type                                             | Description         |
-| ------- | ------------------------------------------------ | ------------------- |
+| Name    | Type                                      | Description      |
+| ------- | ----------------------------------------- | ---------------- |
 | `frame` | `apollo::perception::PerceptionObstacles` | Obstacle message |
-
 
 #### Output
 
-| Name    | Type                                             | Description                    |
-| ------- | ------------------------------------------------ | ------------------------------ |
+| Name    | Type                                      | Description                 |
+| ------- | ----------------------------------------- | --------------------------- |
 | `frame` | `apollo::prediction::PredictionObstacles` | Obstacle prediction message |
 
 #### How to use
 
 1. Modify the `modules/prediction/dag/prediction.dag`
 
-- config\_file_path: path of config file
-- flag\_file_path: path of flag file
+- config_file_path: path of config file
+- flag_file_path: path of flag file
 - reader channel: the name of input channel
 
 2. Modify the `modules/prediction/conf/prediction_conf.pb.txt`
 
-- topic\_conf: the name of different topic
-  - xxx\_topic_name： the name of xxx topic
-- evaluator\_model_conf: the conf of different evaluator model
-  - evaluator\_type: SEMANTIC\_LSTM_EVALUATOR
-  - obstacle_type:  PEDESTRIAN, VEHICLE
-  - backend: GPU, CPU 
+- topic_conf: the name of different topic
+  - xxx_topic_name： the name of xxx topic
+- evaluator_model_conf: the conf of different evaluator model
+
+  - evaluator_type: SEMANTIC_LSTM_EVALUATOR
+  - obstacle_type: PEDESTRIAN, VEHICLE
+  - backend: GPU, CPU
   - priority: priority of model
   - type: SemanticLstmPedestrianGpuTorch, SemanticLstmVehicleGpuTorch ...
 
-- obstacle\_conf: the conf of different obstacle
-  - obstacle\_type: VEHICLE, PEDESTRIAN, BICYCLE, UNKNOWN
-  - obstacle\_status: ON\_LANE, OFF\_LANE, IN\_JUNCTION, MOVING
-  - interactive\_tag: INTERACTION
-  - priority\_type: CAUTION, NORMAL,IGNORE
-  - evaluator\_type: VECTORNET\_EVALUATOR, CRUISE\_MLP_EVALUATOR ...
-  - predictor\_type: EXTRAPOLATION\_PREDICTOR, MOVE_SEQUENCE\_PREDICTOR ...
+- obstacle_conf: the conf of different obstacle
+  - obstacle_type: VEHICLE, PEDESTRIAN, BICYCLE, UNKNOWN
+  - obstacle_status: ON_LANE, OFF_LANE, IN_JUNCTION, MOVING
+  - interactive_tag: INTERACTION
+  - priority_type: CAUTION, NORMAL,IGNORE
+  - evaluator_type: VECTORNET_EVALUATOR, CRUISE_MLP_EVALUATOR ...
+  - predictor_type: EXTRAPOLATION_PREDICTOR, MOVE_SEQUENCE_PREDICTOR ...
 
 3. start the prediction component
 
@@ -179,4 +172,4 @@
 
 ## Reference
 
-1. [Xu K, Xiao X, Miao J, Luo Q. "Data Driven Prediction Architecture for Autonomous Driving and its Application on Apollo Platform." *arXiv preprint arXiv:2006.06715.* ](https://arxiv.org/pdf/2006.06715.pdf)+1. [Xu K, Xiao X, Miao J, Luo Q. "Data Driven Prediction Architecture for Autonomous Driving and its Application on Apollo Platform." _arXiv preprint arXiv:2006.06715._ ](https://arxiv.org/pdf/2006.06715.pdf)