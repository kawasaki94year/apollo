--- conflicted
+++ resolved
@@ -1,4 +1,4 @@
-load("//tools:apollo_package.bzl", "apollo_package", "apollo_cc_library", "apollo_cc_test", "apollo_component")
+load("//tools:apollo_package.bzl", "apollo_cc_library", "apollo_cc_test", "apollo_component", "apollo_package")
 load("//tools:cpplint.bzl", "cpplint")
 
 package(default_visibility = ["//visibility:public"])
@@ -17,13 +17,13 @@
 apollo_cc_library(
     name = "apollo_bridge_common",
     srcs = [
-        "common/bridge_buffer.cc", 
+        "common/bridge_buffer.cc",
         "common/bridge_gflags.cc",
         "common/bridge_header.cc",
-        "common/util.cc"
+        "common/util.cc",
     ],
     hdrs = [
-        "common/bridge_buffer.h", 
+        "common/bridge_buffer.h",
         "common/bridge_gflags.h",
         "common/bridge_header.h",
         "common/bridge_header_item.h",
@@ -35,10 +35,9 @@
         "common/util.h",
     ],
     deps = [
-<<<<<<< HEAD
+        "//modules/common/adapters:adapter_gflags",
         "@com_github_gflags_gflags//:gflags",
-        "//modules/common/adapters:adapter_gflags",
-    ]
+    ],
 )
 
 apollo_cc_test(
@@ -48,11 +47,6 @@
     deps = [
         ":apollo_bridge_common",
         "@com_google_googletest//:gtest_main",
-=======
-        "//modules/bridge/test:install",
-        "//modules/bridge/proto:py_pb_bridge",
-        "//modules/bridge/common:install",
->>>>>>> a3c851fc
     ],
 )
 
@@ -70,13 +64,13 @@
     name = "apollo_udp_bridge",
     copts = BRIDGE_COPTS,
     deps = [
+        ":apollo_bridge_common",
         "//cyber",
-        ":apollo_bridge_common",
         "//modules/bridge/proto:udp_bridge_remote_info_cc_proto",
+        "//modules/common/monitor_log",
+        "//modules/common/util:common_util",
         "//modules/common_msgs/chassis_msgs:chassis_cc_proto",
         "//modules/common_msgs/planning_msgs:planning_cc_proto",
-        "//modules/common/monitor_log",
-        "//modules/common/util:common_util",
     ],
 )
 
@@ -105,10 +99,10 @@
 apollo_component(
     name = "libudp_bridge_multi_receiver_component.so",
     srcs = [
-        "udp_bridge_multi_receiver_component.cc"
+        "udp_bridge_multi_receiver_component.cc",
     ],
     hdrs = [
-        "udp_bridge_multi_receiver_component.h"
+        "udp_bridge_multi_receiver_component.h",
     ],
     deps = [":apollo_udp_bridge"],
 )
@@ -117,16 +111,17 @@
     name = "udp_bridge_component_test",
     size = "small",
     srcs = ["udp_bridge_component_test.cc"],
+    linkstatic = True,
     deps = [
         ":apollo_udp_bridge",
         "@com_google_googletest//:gtest_main",
         # internal component library if you really need these component depends
         ":udp_bridge_multi_receiver_component_lib",
         ":udp_bridge_receiver_component_lib",
-        ":udp_bridge_sender_component_lib", 
+        ":udp_bridge_sender_component_lib",
     ],
-    linkstatic = True,
 )
 
 apollo_package()
+
 cpplint()