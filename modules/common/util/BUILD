load("@rules_cc//cc:defs.bzl", "cc_library", "cc_test")
load("//tools:cpplint.bzl", "cpplint")

package(default_visibility = ["//visibility:public"])

cc_library(
    name = "util",
    srcs = ["util.cc"],
    hdrs = ["util.h"],
    deps = [
        "//cyber/common:log",
        "//cyber/common:types",
        "//modules/common/math:geometry",
        "//modules/common/proto:geometry_cc_proto",
        "//modules/common/proto:pnc_point_cc_proto",
        "//modules/common/math",
<<<<<<< HEAD
=======
        "//modules/common/proto:pnc_point_proto",
>>>>>>> f08eaa0c
        "//modules/common/configs:config_gflags",
    ],
)

cc_library(
    name = "future",
    hdrs = ["future.h"],
    deps = [
        "@com_google_absl//absl/memory",
        "@com_google_absl//absl/strings",
        "@com_google_absl//absl/types:optional",
        "@com_google_absl//absl/utility",
    ],
)

cc_library(
    name = "point_factory",
    hdrs = ["point_factory.h"],
    deps = [
        "//modules/common/math:geometry",
        "//modules/common/proto:pnc_point_cc_proto",
    ],
)

cc_test(
    name = "util_test",
    size = "small",
    srcs = ["util_test.cc"],
    deps = [
        ":util",
        "//modules/common/util/testdata:simple_cc_proto",
        "@com_google_googletest//:gtest_main",
    ],
)

cc_library(
    name = "lru_cache",
    hdrs = ["lru_cache.h"],
)

cc_library(
    name = "color",
    hdrs = ["color.h"],
)

cc_library(
    name = "string_util",
    srcs = ["string_util.cc"],
    hdrs = ["string_util.h"],
    deps = [
        ":future",
        "@com_google_protobuf//:protobuf",
    ],
)

cc_library(
    name = "message_util",
    hdrs = ["message_util.h"],
    deps = [
        "//modules/common/time",
        "@com_google_absl//absl/strings",
        "@com_google_protobuf//:protobuf",
    ],
)

cc_test(
    name = "message_util_test",
    size = "small",
    srcs = ["message_util_test.cc"],
    tags = [
        "external",
    ],
    deps = [
        ":message_util",
        "//modules/common/util/testdata:simple_cc_proto",
        "@com_google_googletest//:gtest_main",
    ],
)

cc_test(
    name = "string_util_test",
    size = "small",
    srcs = ["string_util_test.cc"],
    deps = [
        ":string_util",
        "@com_google_googletest//:gtest_main",
    ],
)

cc_library(
    name = "map_util",
    hdrs = ["map_util.h"],
    deps = [
        "@com_google_protobuf//:protobuf",
    ],
)

cc_library(
    name = "factory",
    hdrs = ["factory.h"],
    deps = [
        "//cyber/common",
    ],
)

cc_test(
    name = "factory_test",
    size = "small",
    srcs = ["factory_test.cc"],
    deps = [
        ":factory",
        "@com_google_googletest//:gtest_main",
    ],
)

cc_test(
    name = "lru_cache_test",
    size = "small",
    srcs = ["lru_cache_test.cc"],
    deps = [
        "//modules/common/util:lru_cache",
        "@com_google_googletest//:gtest_main",
    ],
)

cc_library(
    name = "points_downsampler",
    hdrs = ["points_downsampler.h"],
    deps = [
        "//cyber/common",
        "//modules/common/math:geometry",
    ],
)

cc_test(
    name = "points_downsampler_test",
    size = "small",
    srcs = ["points_downsampler_test.cc"],
    deps = [
        ":points_downsampler",
        "@com_google_googletest//:gtest_main",
    ],
)

cc_library(
    name = "json_util",
    srcs = ["json_util.cc"],
    hdrs = ["json_util.h"],
    deps = [
        "//cyber/common",
        "//third_party/json",
        "@com_google_protobuf//:protobuf",
    ],
)

cc_test(
    name = "json_util_test",
    size = "small",
    srcs = ["json_util_test.cc"],
    deps = [
        ":json_util",
        "//modules/common/proto:error_code_cc_proto",
        "@com_google_googletest//:gtest_main",
    ],
)

cpplint()<|MERGE_RESOLUTION|>--- conflicted
+++ resolved
@@ -10,15 +10,11 @@
     deps = [
         "//cyber/common:log",
         "//cyber/common:types",
+        "//modules/common/configs:config_gflags",
+        "//modules/common/math",
         "//modules/common/math:geometry",
         "//modules/common/proto:geometry_cc_proto",
         "//modules/common/proto:pnc_point_cc_proto",
-        "//modules/common/math",
-<<<<<<< HEAD
-=======
-        "//modules/common/proto:pnc_point_proto",
->>>>>>> f08eaa0c
-        "//modules/common/configs:config_gflags",
     ],
 )
 
